# Obsidian Vault Reviewer

<<<<<<< HEAD
An AI-powered tool that helps you clean up and organize your Obsidian vault by analyzing note relevance using Google's Gemini AI. Built specifically for second brain and zettelkasten workflows with intelligent enhancement capabilities.

## Key Features

- **Second Brain Optimized**: Prioritizes personal knowledge, insights, and interconnected notes
- **Auto-Decision System**: Automatically keeps high-scoring notes (7+) and optionally deletes low-scoring ones
- **AI Note Enhancement**: Transforms sparse notes into comprehensive knowledge with complete content safety
- **Single-Key Interface**: Fast review with k/d/v/s/e/q keys (no Enter needed)
- **Session Continuity**: Resume interrupted sessions exactly where you left off
- **WikiLink Awareness**: Heavily favors notes with internal links and tags
- **Clean Interface**: Auto-clearing screen shows only current note analysis
- **Smart Scoring**: Enhanced 0-10 scoring system emphasizing personal value
- **Security-Conscious**: Protects notes containing API keys, passwords, or credentials
- **Progress Management**: Visual progress bars and graceful interruption handling

## Demo

https://github.com/user-attachments/assets/05a46ecd-9822-47e3-a73a-c9fef3392d51

## Scoring System

The AI uses a sophisticated second brain scoring system that heavily favors personal knowledge:

### Maximum Value (9-10 points)
- Personal financial data (investments, 401k, portfolio tracking): +5 points
- Personal medical/health records (symptoms, treatments, health tracking): +5 points  
- Original thoughts and insights (unique ideas, aha moments): +4 points
- Personal learning synthesis (combining sources with your understanding): +4 points
- Life experiences and stories (travel, relationships, major events): +4 points
- API keys, passwords, credentials: +5 points

### High Value (7-8 points)
- Personal project tracking (goals, habits, progress logs): +4 points
- Career development (job history, performance reviews, planning): +4 points
- Book notes with personal commentary (your thoughts plus highlights): +3 points
- Daily notes and journal entries (personal reflections, planning): +3 points
- Personal workflows and systems (custom templates, processes): +3 points

### Knowledge Network Value (5-7 points)
- Multiple WikiLinks (3+ internal links): +3 points
- Tags and metadata (YAML frontmatter): +3 points
- Hub/index notes (Maps of Content): +3 points
- Personal research with insights: +2 points
- Obsidian links: +2 points

### Major Penalties
- Copy-pasted content without personal input: -4 points
- No WikiLinks or tags: -3 points
- Easily recreated from Google/Wikipedia: -4 points
- Empty placeholder notes: -3 points

## Auto-Decision System
=======
An AI-powered tool to help you clean up and organize your Obsidian vault by analyzing note relevance using Google's Gemini AI. Designed specifically for "second brain" and zettelkasten workflows with intelligent enhancement capabilities.

## ✨ Key Features

- 🧠 **"Second Brain" Optimized**: Prioritizes personal knowledge, insights, and interconnected notes
- 🤖 **Auto-Decision System**: Automatically keeps high-scoring notes (7+) and optionally deletes low-scoring ones
- ✨ **AI Note Enhancement**: Transform sparse notes into comprehensive knowledge with 100% content safety and automatic re-evaluation
- ⚡ **Single-Key Interface**: Fast review with k/d/v/s/e/q keys - no Enter needed!
- 📊 **Session Continuity**: Resume interrupted sessions exactly where you left off (defaults to fresh start for safety)
- 🔗 **WikiLink Aware**: Heavily favors notes with [[internal links]] and #tags
- 🖥️ **Clean Interface**: Auto-clearing screen shows only current note analysis (with tqdm-compatible display)
- 🎯 **Smart Scoring**: Enhanced 0-10 scoring system emphasizing personal value
- 🔐 **Security-Conscious**: Protects notes containing API keys, passwords, or credentials
- 📋 **Progress Management**: Visual progress bars, graceful interruption handling
- 🖱️ **Clickable Paths**: File names link directly to Obsidian for easy access

## Demo
https://github.com/user-attachments/assets/05a46ecd-9822-47e3-a73a-c9fef3392d51

## 🎯 Enhanced Scoring System

The AI uses a sophisticated "second brain" scoring system that heavily favors personal knowledge:

### 🌟 **Maximum Value (9-10 points) - Core "Second Brain" Content:**
- **Personal financial data** (investments, 401k, portfolio tracking): +5 points
- **Personal medical/health records** (symptoms, treatments, health tracking): +5 points  
- **Original thoughts and insights** (unique ideas, "aha moments"): +4 points
- **Personal learning synthesis** (combining sources with your understanding): +4 points
- **Life experiences and stories** (travel, relationships, major events): +4 points
- **API keys, passwords, credentials**: +5 points

### 🚀 **High Value (7-8 points) - Personal Development:**
- **Personal project tracking** (goals, habits, progress logs): +4 points
- **Career development** (job history, performance reviews, planning): +4 points
- **Book notes with personal commentary** (your thoughts + highlights): +3 points
- **Daily notes and journal entries** (personal reflections, planning): +3 points
- **Personal workflows and systems** (custom templates, processes): +3 points

### 🔗 **Knowledge Network Value (5-7 points) - Organization:**
- **Multiple WikiLinks [[note name]]** (3+ internal links): +3 points
- **Tags and metadata** (#tag, YAML frontmatter): +3 points
- **Hub/index notes** (MOCs - Maps of Content): +3 points
- **Personal research with insights** (your questions, conclusions): +2 points
- **Obsidian links [[note name]]**: +2 points

### ❌ **Major Penalties (Anti-"Second Brain" Content):**
- **Copy-pasted content without personal input**: -4 points
- **No WikiLinks or tags**: -3 points (defeats Obsidian's purpose)
- **Easily recreated from Google/Wikipedia**: -4 points
- **Empty placeholder notes**: -3 points

## 🤖 Auto-Decision System
>>>>>>> aa056a0d

Configure intelligent automation to speed up your review:

### Auto-Keep (Default: 7+ points)
High-scoring personal notes are automatically kept, letting you focus on borderline cases.

### Auto-Delete (Optional: 2- points)  
Very low-scoring notes can be auto-deleted. This feature is disabled by default for safety.

### Configuration Example
```
Configure auto-decision settings? (y/n): y

Auto-Decision Configuration
Enable auto-keep for high-scoring notes? (currently: ON) (y/n): y
Current auto-keep threshold: 7
Enter new threshold (7-10) or press Enter to keep current: 8

Enable auto-delete for low-scoring notes? (currently: OFF) (y/n): n

Show auto-decision notifications? (currently: ON) (y/n): y

Configuration saved!
Auto-keep: Notes scoring 8+ will be kept automatically
Notifications: Enabled
```

## AI Note Enhancement System

Transform sparse notes into valuable knowledge assets with complete safety:

### Enhancement Features
- **Complete Content Safety**: Triple-layer safety system ensures no existing text is ever deleted or modified
- **Intelligent Content Addition**: AI adds 1-2 meaningful paragraphs
- **Automatic WikiLinks**: Suggests related concepts
- **Practical Examples**: Real-world applications and use cases
- **Better Structure**: Improved formatting and organization
- **Automatic Re-evaluation**: Enhanced notes get fresh AI analysis
- **Score Tracking**: See immediate improvements (e.g., 5/10 to 8/10)

### Triple-Layer Safety System

**Layer 1: AI Safety Instructions**
- Explicit warnings in AI prompt to never delete or modify existing content
- Clear visual markers showing forbidden vs. allowed actions
- Repeated emphasis on preserving all original content exactly as written

**Layer 2: Content Validation**
- Automatic verification that all original content is preserved
- Line-by-line checking to ensure nothing was removed or changed
- Length validation (enhanced content must be longer than original)

**Layer 3: Safety Fallback**
- Automatic rejection if any original content is missing
- Returns original content unchanged if validation fails
- Clear user notification when safety checks trigger

## Setup

### 1. Install Dependencies

```bash
pip install -r requirements.txt
```

### 2. Get Gemini API Key

1. Go to [Google AI Studio](https://makersuite.google.com/app/apikey)
2. Create a new API key (it's free)

### 3. Set Your API Key

**Option A: Environment Variable (Recommended)**
```bash
export GEMINI_API_KEY="your-api-key-here"
```

**Option B: Enter When Prompted**
The script will ask for your API key when you run it.

### 4. Backup Your Vault (Recommended)

```bash
cp -r /path/to/your/vault /path/to/backup/location
```

## Usage

### Basic Usage

```bash
python obsidian_vault_reviewer.py
```

### First-Time Setup Flow

1. **API Key**: Enter your Gemini API key (if not set as environment variable)
2. **Vault Path**: Specify your vault directory (defaults to current directory)
3. **Auto-Configuration**: Choose whether to configure auto-decision settings
4. **Review Start**: Clean interface begins analyzing files

### Session Continuation

The script defaults to starting fresh sessions for safety:

```
Found previous review session from: 2024-01-15 14:30:25
Files already processed: 847
Files deleted: 23
Files kept: 824
Files enhanced: 15

Do you want to continue the previous review session? (y/n (default: n)): 
```

Press Enter to start fresh (recommended) or 'y' to resume.

### Review Interface

**Single-Key Controls (No Enter Required):**
- **k** - Keep this file
- **d** - Delete this file  
- **v** - View entire note content
- **e** - Enhance/Expand this note with AI
- **s** - Skip for now
- **q** - Quit and save progress

### Enhancement Example

```
Press a key (k/d/v/s/e/q) or Enter for default (keep): e

Enhancing note with AI...

Enhanced Content Preview:
ARN (Amazon Resource Name)

Amazon Resource Names (ARNs) uniquely identify AWS resources across all of AWS. They provide a standardized way to reference resources regardless of the AWS region or account.

Format
ARNs follow this general format:
arn:partition:service:region:account-id:resource-type/resource-id

Common Examples
- S3 Bucket: arn:aws:s3:::my-bucket-name
- Lambda Function: arn:aws:lambda:us-east-1:123456789012:function:my-function
- IAM Role: arn:aws:iam::123456789012:role/my-role

Enhanced from 73 to 847 characters (11.6x longer)
Safety Check: All original content preserved
Save this enhanced version? (y/n): y
Note enhanced and saved!

Re-analyzing enhanced note...
Score improved from 5/10 to 8/10 (+3 points)
```

## Best Practices

### For Second Brain Optimization
1. **WikiLinks are Essential**: Notes without internal links or tags get penalty points
2. **Personal Over Generic**: Your thoughts and insights score much higher than copied content  
3. **Connected Knowledge**: Hub notes with many outgoing links are highly valued
4. **Original Synthesis**: Combining multiple sources with your understanding gets top scores

### Review Strategy
1. **Configure Auto-Decisions**: Set auto-keep at 7+ to skip obvious keepers
2. **Focus on Middle Range**: Spend time on 3-6 score notes that need human judgment
3. **Use View Option**: Press 'v' to see full content when unsure
4. **Enhance Instead of Delete**: Press 'e' to improve sparse notes rather than deleting useful stubs
5. **Trust the Re-evaluation**: Enhanced notes get fresh scoring

### Enhancement Strategy
1. **Use Fearlessly**: Complete content safety means you can enhance any note without risk
2. **Target Sparse Notes**: Perfect for basic definitions, concept stubs, short explanations
3. **Preview First**: Always review enhanced content before saving
4. **Watch Score Improvements**: Enhanced notes typically jump 2-4 points in scoring
5. **Build Your Knowledge**: Turn scattered notes into comprehensive references

## Requirements

- Python 3.7+
- Dependencies: `google-generativeai`, `colorama`, `tqdm`
- Gemini API key (free from Google AI Studio)
- Internet connection for AI analysis and enhancement

## Troubleshooting

### Common Issues

**API Key Error:**
```bash
export GEMINI_API_KEY="your-actual-key-here"
```
Make sure quotes are included and key is valid.

**File Permission Error:**
Ensure write permissions for vault directory and that files aren't locked by Obsidian during review.

**Unicode/Encoding Error:**  
Files with encoding issues are skipped with warnings. UTF-8 encoding is assumed for all markdown files.

**Rate Limit Issues:**
Script includes 1-second delays between API calls. If limits are hit, script continues with default scoring.

### Performance Tips
1. **Fresh Start Default**: Script defaults to starting fresh sessions for safety
2. **Start with Auto-Keep**: Configure threshold to automatically keep high-value notes
3. **Use Enhancement Liberally**: Better to enhance and keep than to delete potentially useful content
4. **Progressive Cleanup**: Review in chunks, use session continuation for large vaults
5. **Backup First**: Always backup before major cleanup sessions

## License

This script is provided as-is for personal use. Please review and test thoroughly before using on important data. Always backup your vault before running cleanup operations.

**Content Safety Guarantee**: The enhancement feature includes a triple-layer safety system that ensures your original content is never deleted or modified. Original text is preserved character-for-character, with automatic validation and fallback protection. <|MERGE_RESOLUTION|>--- conflicted
+++ resolved
@@ -1,6 +1,5 @@
 # Obsidian Vault Reviewer
 
-<<<<<<< HEAD
 An AI-powered tool that helps you clean up and organize your Obsidian vault by analyzing note relevance using Google's Gemini AI. Built specifically for second brain and zettelkasten workflows with intelligent enhancement capabilities.
 
 ## Key Features
@@ -20,7 +19,7 @@
 
 https://github.com/user-attachments/assets/05a46ecd-9822-47e3-a73a-c9fef3392d51
 
-## Scoring System
+## 🎯 Enhanced Scoring System
 
 The AI uses a sophisticated second brain scoring system that heavily favors personal knowledge:
 
@@ -53,60 +52,6 @@
 - Empty placeholder notes: -3 points
 
 ## Auto-Decision System
-=======
-An AI-powered tool to help you clean up and organize your Obsidian vault by analyzing note relevance using Google's Gemini AI. Designed specifically for "second brain" and zettelkasten workflows with intelligent enhancement capabilities.
-
-## ✨ Key Features
-
-- 🧠 **"Second Brain" Optimized**: Prioritizes personal knowledge, insights, and interconnected notes
-- 🤖 **Auto-Decision System**: Automatically keeps high-scoring notes (7+) and optionally deletes low-scoring ones
-- ✨ **AI Note Enhancement**: Transform sparse notes into comprehensive knowledge with 100% content safety and automatic re-evaluation
-- ⚡ **Single-Key Interface**: Fast review with k/d/v/s/e/q keys - no Enter needed!
-- 📊 **Session Continuity**: Resume interrupted sessions exactly where you left off (defaults to fresh start for safety)
-- 🔗 **WikiLink Aware**: Heavily favors notes with [[internal links]] and #tags
-- 🖥️ **Clean Interface**: Auto-clearing screen shows only current note analysis (with tqdm-compatible display)
-- 🎯 **Smart Scoring**: Enhanced 0-10 scoring system emphasizing personal value
-- 🔐 **Security-Conscious**: Protects notes containing API keys, passwords, or credentials
-- 📋 **Progress Management**: Visual progress bars, graceful interruption handling
-- 🖱️ **Clickable Paths**: File names link directly to Obsidian for easy access
-
-## Demo
-https://github.com/user-attachments/assets/05a46ecd-9822-47e3-a73a-c9fef3392d51
-
-## 🎯 Enhanced Scoring System
-
-The AI uses a sophisticated "second brain" scoring system that heavily favors personal knowledge:
-
-### 🌟 **Maximum Value (9-10 points) - Core "Second Brain" Content:**
-- **Personal financial data** (investments, 401k, portfolio tracking): +5 points
-- **Personal medical/health records** (symptoms, treatments, health tracking): +5 points  
-- **Original thoughts and insights** (unique ideas, "aha moments"): +4 points
-- **Personal learning synthesis** (combining sources with your understanding): +4 points
-- **Life experiences and stories** (travel, relationships, major events): +4 points
-- **API keys, passwords, credentials**: +5 points
-
-### 🚀 **High Value (7-8 points) - Personal Development:**
-- **Personal project tracking** (goals, habits, progress logs): +4 points
-- **Career development** (job history, performance reviews, planning): +4 points
-- **Book notes with personal commentary** (your thoughts + highlights): +3 points
-- **Daily notes and journal entries** (personal reflections, planning): +3 points
-- **Personal workflows and systems** (custom templates, processes): +3 points
-
-### 🔗 **Knowledge Network Value (5-7 points) - Organization:**
-- **Multiple WikiLinks [[note name]]** (3+ internal links): +3 points
-- **Tags and metadata** (#tag, YAML frontmatter): +3 points
-- **Hub/index notes** (MOCs - Maps of Content): +3 points
-- **Personal research with insights** (your questions, conclusions): +2 points
-- **Obsidian links [[note name]]**: +2 points
-
-### ❌ **Major Penalties (Anti-"Second Brain" Content):**
-- **Copy-pasted content without personal input**: -4 points
-- **No WikiLinks or tags**: -3 points (defeats Obsidian's purpose)
-- **Easily recreated from Google/Wikipedia**: -4 points
-- **Empty placeholder notes**: -3 points
-
-## 🤖 Auto-Decision System
->>>>>>> aa056a0d
 
 Configure intelligent automation to speed up your review:
 
@@ -323,4 +268,4 @@
 
 This script is provided as-is for personal use. Please review and test thoroughly before using on important data. Always backup your vault before running cleanup operations.
 
-**Content Safety Guarantee**: The enhancement feature includes a triple-layer safety system that ensures your original content is never deleted or modified. Original text is preserved character-for-character, with automatic validation and fallback protection. +**Content Safety Guarantee**: The enhancement feature includes a triple-layer safety system that ensures your original content is NEVER deleted or modified. Original text is preserved character-for-character, with automatic validation and fallback protection. Enhanced notes are saved immediately - the AI only adds new content, never removes or changes existing content.